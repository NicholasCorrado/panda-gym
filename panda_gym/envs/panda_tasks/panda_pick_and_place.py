--- conflicted
+++ resolved
@@ -16,16 +16,10 @@
             Defaults to "ee".
     """
 
-<<<<<<< HEAD
-    def __init__(self, render=False, reward_type="sparse", control_type="ee"):
-        self.sim = PyBullet(render=render)
-        self.robot = Panda(self.sim, block_gripper=False, base_position=[-0.6, 0.0, 0.0], control_type=control_type)
-        self.task = PickAndPlace(self.sim, reward_type=reward_type)
-        RobotTaskEnv.__init__(self)
-=======
-    def __init__(self, render: bool = False, reward_type: str = "sparse") -> None:
+    def __init__(self, render: bool = False, reward_type: str = "sparse", control_type: str = "ee") -> None:
         sim = PyBullet(render=render)
-        robot = Panda(sim, block_gripper=False, base_position=np.array([-0.6, 0.0, 0.0]), fingers_friction=5.0)
+        robot = Panda(
+            sim, block_gripper=False, base_position=np.array([-0.6, 0.0, 0.0]), fingers_friction=5.0, control_type=control_type
+        )
         task = PickAndPlace(sim, reward_type=reward_type)
-        super().__init__(robot, task)
->>>>>>> 9adfc6cd
+        super().__init__(robot, task)